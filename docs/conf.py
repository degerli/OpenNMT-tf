#!/usr/bin/env python3
# -*- coding: utf-8 -*-

import os
import sys


# General information about the project.
project = "OpenNMT-tf"
copyright = "2018, The OpenNMT Authors"
author = "OpenNMT"
language = "en"

<<<<<<< HEAD
version = "1.13"  # The short X.Y version.
release = "1.13.1"  # The full version, including alpha/beta/rc tags.
=======
version = "1.14"  # The short X.Y version.
release = "1.14.0"  # The full version, including alpha/beta/rc tags.
>>>>>>> c787ed0d

source_suffix = ".rst"
master_doc = "index"

extensions = [
    "sphinx.ext.autodoc",
    "sphinx.ext.napoleon",
    "sphinx.ext.todo",
    "sphinx.ext.mathjax",
    "sphinx.ext.viewcode",
    "sphinx.ext.githubpages"]

source_suffix = [".rst", ".md"]
source_parsers = {
   ".md": "recommonmark.parser.CommonMarkParser",
}

# Add any paths that contain templates here, relative to this directory.
templates_path = ["_templates"]

# This patterns also effect to html_static_path and html_extra_path
exclude_patterns = ["_build"]

# The name of the Pygments (syntax highlighting) style to use.
pygments_style = "default"

html_theme = "sphinx_rtd_theme"
html_theme_options = {}
html_static_path = ["_static"]
html_show_sourcelink = False
html_show_copyright = True
html_show_sphinx = False
html_logo = "_static/logo-alpha.png"
html_favicon = "_static/favicon.png"
htmlhelp_basename = "opennmtdoc"
html_sidebars = {
    "**": [
        "relations.html",  # needs "show_related": True theme option to display
        "searchbox.html",
    ]
}

autodoc_member_order = "bysource"
napoleon_include_init_with_doc = True
napoleon_include_special_with_doc = True

def setup(app):
  app.add_stylesheet("custom.css")<|MERGE_RESOLUTION|>--- conflicted
+++ resolved
@@ -11,13 +11,8 @@
 author = "OpenNMT"
 language = "en"
 
-<<<<<<< HEAD
-version = "1.13"  # The short X.Y version.
-release = "1.13.1"  # The full version, including alpha/beta/rc tags.
-=======
 version = "1.14"  # The short X.Y version.
 release = "1.14.0"  # The full version, including alpha/beta/rc tags.
->>>>>>> c787ed0d
 
 source_suffix = ".rst"
 master_doc = "index"
